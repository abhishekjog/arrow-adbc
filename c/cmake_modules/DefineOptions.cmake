# Licensed to the Apache Software Foundation (ASF) under one
# or more contributor license agreements.  See the NOTICE file
# distributed with this work for additional information
# regarding copyright ownership.  The ASF licenses this file
# to you under the Apache License, Version 2.0 (the
# "License"); you may not use this file except in compliance
# with the License.  You may obtain a copy of the License at
#
#   http://www.apache.org/licenses/LICENSE-2.0
#
# Unless required by applicable law or agreed to in writing,
# software distributed under the License is distributed on an
# "AS IS" BASIS, WITHOUT WARRANTIES OR CONDITIONS OF ANY
# KIND, either express or implied.  See the License for the
# specific language governing permissions and limitations
# under the License.

macro(set_option_category name)
  set(ADBC_OPTION_CATEGORY ${name})
  list(APPEND "ADBC_OPTION_CATEGORIES" ${name})
endmacro()

function(check_description_length name description)
  foreach(description_line ${description})
    string(LENGTH ${description_line} line_length)
    if(${line_length} GREATER 80)
      message(FATAL_ERROR "description for ${name} contained a\n\
        line ${line_length} characters long!\n\
        (max is 80). Split it into more lines with semicolons")
    endif()
  endforeach()
endfunction()

function(list_join lst glue out)
  if("${${lst}}" STREQUAL "")
    set(${out}
        ""
        PARENT_SCOPE)
    return()
  endif()

  list(GET ${lst} 0 joined)
  list(REMOVE_AT ${lst} 0)
  foreach(item ${${lst}})
    set(joined "${joined}${glue}${item}")
  endforeach()
  set(${out}
      ${joined}
      PARENT_SCOPE)
endfunction()

macro(define_option name description default)
  check_description_length(${name} ${description})
  list_join(description "\n" multiline_description)

  option(${name} "${multiline_description}" ${default})

  list(APPEND "ADBC_${ADBC_OPTION_CATEGORY}_OPTION_NAMES" ${name})
  set("${name}_OPTION_DESCRIPTION" ${description})
  set("${name}_OPTION_DEFAULT" ${default})
  set("${name}_OPTION_TYPE" "bool")
endmacro()

macro(define_option_string name description default)
  check_description_length(${name} ${description})
  list_join(description "\n" multiline_description)

  set(${name}
      ${default}
      CACHE STRING "${multiline_description}")

  list(APPEND "ADBC_${ADBC_OPTION_CATEGORY}_OPTION_NAMES" ${name})
  set("${name}_OPTION_DESCRIPTION" ${description})
  set("${name}_OPTION_DEFAULT" "\"${default}\"")
  set("${name}_OPTION_TYPE" "string")
  set("${name}_OPTION_POSSIBLE_VALUES" ${ARGN})

  list_join("${name}_OPTION_POSSIBLE_VALUES" "|" "${name}_OPTION_ENUM")
  if(NOT ("${${name}_OPTION_ENUM}" STREQUAL ""))
    set_property(CACHE ${name} PROPERTY STRINGS "${name}_OPTION_POSSIBLE_VALUES")
  endif()
endmacro()

# Top level cmake dir
if("${CMAKE_SOURCE_DIR}" STREQUAL "${CMAKE_CURRENT_SOURCE_DIR}")
  #----------------------------------------------------------------------
  set_option_category("Compile and link")

  define_option_string(ADBC_BUILD_WARNING_LEVEL
                       "CHECKIN to enable Werror, PRODUCTION otherwise" "")

  define_option_string(ADBC_CXXFLAGS
                       "Compiler flags to append when compiling ADBC C++ libraries" "")
  define_option_string(ADBC_GO_BUILD_TAGS
                       "Build tags to append when compiling ADBC Go libraries" "")

  define_option(ADBC_BUILD_STATIC "Build static libraries" ON)

  define_option(ADBC_BUILD_SHARED "Build shared libraries" ON)

  define_option_string(ADBC_PACKAGE_KIND
                       "Arbitrary string that identifies the kind of package;\
(for informational purposes)" "")

  define_option_string(ADBC_GIT_ID "The Arrow git commit id (if any)" "")

  define_option_string(ADBC_GIT_DESCRIPTION "The Arrow git commit description (if any)"
                       "")

  define_option(ADBC_NO_DEPRECATED_API "Exclude deprecated APIs from build" OFF)

  define_option(ADBC_USE_CCACHE "Use ccache when compiling (if available)" ON)

  define_option(ADBC_USE_PRECOMPILED_HEADERS "Use precompiled headers when compiling" OFF)

  # Arm64 architectures and extensions can lead to exploding combinations.
  # So set it directly through cmake command line.
  #
  # If you change this, you need to change the definition in
  # python/CMakeLists.txt too.
  define_option_string(ADBC_ARMV8_ARCH
                       "Arm64 arch and extensions"
                       "armv8-a" # Default
                       "armv8-a"
                       "armv8-a+crc+crypto")

  define_option(ADBC_ALTIVEC "Build with Altivec if compiler has support" ON)

  define_option(ADBC_RPATH_ORIGIN "Build Arrow libraries with RATH set to \$ORIGIN" OFF)

  define_option(ADBC_INSTALL_NAME_RPATH
                "Build Arrow libraries with install_name set to @rpath" ON)

  define_option(ADBC_GGDB_DEBUG "Pass -ggdb flag to debug builds" ON)

  #----------------------------------------------------------------------
  set_option_category("Test and benchmark")

  define_option(ADBC_BUILD_EXAMPLES "Build the Arrow examples" OFF)

  define_option(ADBC_BUILD_TESTS "Build the Arrow googletest unit tests" OFF)

  define_option(ADBC_BUILD_INTEGRATION "Build the Arrow integration test executables" OFF)

  define_option(ADBC_BUILD_BENCHMARKS "Build the Arrow micro benchmarks" OFF)

  if(ADBC_BUILD_SHARED)
    set(ADBC_TEST_LINKAGE_DEFAULT "shared")
  else()
    set(ADBC_TEST_LINKAGE_DEFAULT "static")
  endif()

  define_option_string(ADBC_TEST_LINKAGE
                       "Linkage of Arrow libraries with unit tests executables."
                       "${ADBC_TEST_LINKAGE_DEFAULT}"
                       "shared"
                       "static")

  #----------------------------------------------------------------------
  set_option_category("Lint")

  define_option(ADBC_GENERATE_COVERAGE "Build with C++ code coverage enabled" OFF)

  #----------------------------------------------------------------------
  set_option_category("Checks")

  define_option(ADBC_TEST_MEMCHECK "Run the test suite using valgrind --tool=memcheck"
                OFF)

  define_option(ADBC_USE_ASAN "Enable Address Sanitizer checks" OFF)

  define_option(ADBC_USE_TSAN "Enable Thread Sanitizer checks" OFF)

  define_option(ADBC_USE_UBSAN "Enable Undefined Behavior sanitizer checks" OFF)

  #----------------------------------------------------------------------
  set_option_category("Thirdparty toolchain")

  # Determine how we will look for dependencies
  # * AUTO: Guess which packaging systems we're running in and pull the
  #   dependencies from there. Build any missing ones through the
  #   ExternalProject setup. This is the default unless the CONDA_PREFIX
  #   environment variable is set, in which case the CONDA method is used
  # * BUNDLED: Build dependencies through CMake's ExternalProject facility. If
  #   you wish to build individual dependencies from source instead of using
  #   one of the other methods, pass -D$NAME_SOURCE=BUNDLED
  # * SYSTEM: Use CMake's find_package and find_library without any custom
  #   paths. If individual packages are on non-default locations, you can pass
  #   $NAME_ROOT arguments to CMake, or set environment variables for the same
  #   with CMake 3.11 and higher.  If your system packages are in a non-default
  #   location, or if you are using a non-standard toolchain, you can also pass
  #   ADBC_PACKAGE_PREFIX to set the *_ROOT variables to look in that
  #   directory
  # * CONDA: Same as SYSTEM but set all *_ROOT variables to
  #   ENV{CONDA_PREFIX}. If this is run within an active conda environment,
  #   then ENV{CONDA_PREFIX} will be used for dependencies unless
  #   ADBC_DEPENDENCY_SOURCE is set explicitly to one of the other options
  # * VCPKG: Searches for dependencies installed by vcpkg.
  # * BREW: Use SYSTEM but search for select packages with brew.
  if(NOT "$ENV{CONDA_PREFIX}" STREQUAL "")
    set(ADBC_DEPENDENCY_SOURCE_DEFAULT "CONDA")
  else()
    set(ADBC_DEPENDENCY_SOURCE_DEFAULT "AUTO")
  endif()
  define_option_string(ADBC_DEPENDENCY_SOURCE
                       "Method to use for acquiring arrow's build dependencies"
                       "${ADBC_DEPENDENCY_SOURCE_DEFAULT}"
                       "AUTO"
                       "BUNDLED"
                       "SYSTEM"
                       "CONDA"
                       "VCPKG"
                       "BREW")

  #----------------------------------------------------------------------
  if(MSVC_TOOLCHAIN)
    set_option_category("MSVC")

    define_option(MSVC_LINK_VERBOSE
                  "Pass verbose linking options when linking libraries and executables"
                  OFF)

    define_option(ADBC_USE_STATIC_CRT "Build Arrow with statically linked CRT" OFF)
  endif()

  #----------------------------------------------------------------------
  set_option_category("Advanced developer")

  option(ADBC_BUILD_CONFIG_SUMMARY_JSON "Summarize build configuration in a JSON file" ON)

  #----------------------------------------------------------------------
  set_option_category("Project components")

  define_option(ADBC_DRIVER_FLIGHTSQL "Build the Flight SQL driver" OFF)
  define_option(ADBC_DRIVER_MANAGER "Build the driver manager" OFF)
  define_option(ADBC_DRIVER_POSTGRESQL "Build the PostgreSQL driver" OFF)
<<<<<<< HEAD
  define_option(ADBC_DRIVER_NETEZZA "Build the Netezza driver" OFF)
=======
  define_option(ADBC_DRIVER_NETEZZA "Build the IBM Netezza driver" OFF)
>>>>>>> 8b56831b
  define_option(ADBC_DRIVER_SQLITE "Build the SQLite driver" OFF)
  define_option(ADBC_DRIVER_SNOWFLAKE "Build the Snowflake driver" OFF)

  define_option(ADBC_INTEGRATION_DUCKDB "Build the test suite for DuckDB" OFF)
endif()

macro(validate_config)
  foreach(category ${ADBC_OPTION_CATEGORIES})
    set(option_names ${ADBC_${category}_OPTION_NAMES})

    foreach(name ${option_names})
      set(possible_values ${${name}_OPTION_POSSIBLE_VALUES})
      set(value "${${name}}")
      if(possible_values)
        if(NOT "${value}" IN_LIST possible_values)
          message(FATAL_ERROR "Configuration option ${name} got invalid value '${value}'. "
                              "Allowed values: ${${name}_OPTION_ENUM}.")
        endif()
      endif()
    endforeach()

  endforeach()
endmacro()

macro(config_summary_message)
  message(STATUS "---------------------------------------------------------------------")
  message(STATUS "ADBC version: ${ADBC_VERSION}")
  message(STATUS)
  message(STATUS "Build configuration summary:")

  message(STATUS "  CMake version: ${CMAKE_VERSION}")
  message(STATUS "  Generator: ${CMAKE_GENERATOR}")
  message(STATUS "  Build type: ${CMAKE_BUILD_TYPE}")
  message(STATUS "  Source directory: ${CMAKE_CURRENT_SOURCE_DIR}")
  message(STATUS "  Install prefix: ${CMAKE_INSTALL_PREFIX}")
  if(${CMAKE_EXPORT_COMPILE_COMMANDS})
    message(STATUS "  Compile commands: ${CMAKE_CURRENT_BINARY_DIR}/compile_commands.json"
    )
  endif()

  foreach(category ${ADBC_OPTION_CATEGORIES})

    message(STATUS)
    message(STATUS "${category} options:")
    message(STATUS)

    set(option_names ${ADBC_${category}_OPTION_NAMES})

    foreach(name ${option_names})
      set(value "${${name}}")
      if("${value}" STREQUAL "")
        set(value "\"\"")
      endif()

      set(description ${${name}_OPTION_DESCRIPTION})

      if(NOT ("${${name}_OPTION_ENUM}" STREQUAL ""))
        set(summary "=${value} [default=${${name}_OPTION_ENUM}]")
      else()
        set(summary "=${value} [default=${${name}_OPTION_DEFAULT}]")
      endif()

      message(STATUS "  ${name}${summary}")
      foreach(description_line ${description})
        message(STATUS "      ${description_line}")
      endforeach()
    endforeach()

  endforeach()

endmacro()

macro(config_summary_json)
  set(summary "${CMAKE_CURRENT_BINARY_DIR}/cmake_summary.json")
  message(STATUS "  Outputting build configuration summary to ${summary}")
  file(WRITE ${summary} "{\n")

  foreach(category ${ADBC_OPTION_CATEGORIES})
    foreach(name ${ADBC_${category}_OPTION_NAMES})
      file(APPEND ${summary} "\"${name}\": \"${${name}}\",\n")
    endforeach()
  endforeach()

  file(APPEND ${summary} "\"generator\": \"${CMAKE_GENERATOR}\",\n")
  file(APPEND ${summary} "\"build_type\": \"${CMAKE_BUILD_TYPE}\",\n")
  file(APPEND ${summary} "\"source_dir\": \"${CMAKE_CURRENT_SOURCE_DIR}\",\n")
  if(${CMAKE_EXPORT_COMPILE_COMMANDS})
    file(APPEND ${summary} "\"compile_commands\": "
                           "\"${CMAKE_CURRENT_BINARY_DIR}/compile_commands.json\",\n")
  endif()
  file(APPEND ${summary} "\"install_prefix\": \"${CMAKE_INSTALL_PREFIX}\",\n")
  file(APPEND ${summary} "\"arrow_version\": \"${ADBC_VERSION}\"\n")
  file(APPEND ${summary} "}\n")
endmacro()

macro(config_summary_cmake_setters path)
  file(WRITE ${path} "# Options used to build arrow:")

  foreach(category ${ADBC_OPTION_CATEGORIES})
    file(APPEND ${path} "\n\n## ${category} options:")
    foreach(name ${ADBC_${category}_OPTION_NAMES})
      set(description ${${name}_OPTION_DESCRIPTION})
      foreach(description_line ${description})
        file(APPEND ${path} "\n### ${description_line}")
      endforeach()
      file(APPEND ${path} "\nset(${name} \"${${name}}\")")
    endforeach()
  endforeach()

endmacro()

#----------------------------------------------------------------------
# Compute default values for omitted variables

if(NOT ADBC_GIT_ID)
  execute_process(COMMAND "git" "log" "-n1" "--format=%H"
                  WORKING_DIRECTORY ${CMAKE_SOURCE_DIR}
                  OUTPUT_VARIABLE ADBC_GIT_ID
                  OUTPUT_STRIP_TRAILING_WHITESPACE)
endif()
if(NOT ADBC_GIT_DESCRIPTION)
  execute_process(COMMAND "git" "describe" "--tags" "--dirty"
                  WORKING_DIRECTORY ${CMAKE_SOURCE_DIR}
                  ERROR_QUIET
                  OUTPUT_VARIABLE ADBC_GIT_DESCRIPTION
                  OUTPUT_STRIP_TRAILING_WHITESPACE)
endif()<|MERGE_RESOLUTION|>--- conflicted
+++ resolved
@@ -234,11 +234,7 @@
   define_option(ADBC_DRIVER_FLIGHTSQL "Build the Flight SQL driver" OFF)
   define_option(ADBC_DRIVER_MANAGER "Build the driver manager" OFF)
   define_option(ADBC_DRIVER_POSTGRESQL "Build the PostgreSQL driver" OFF)
-<<<<<<< HEAD
-  define_option(ADBC_DRIVER_NETEZZA "Build the Netezza driver" OFF)
-=======
   define_option(ADBC_DRIVER_NETEZZA "Build the IBM Netezza driver" OFF)
->>>>>>> 8b56831b
   define_option(ADBC_DRIVER_SQLITE "Build the SQLite driver" OFF)
   define_option(ADBC_DRIVER_SNOWFLAKE "Build the Snowflake driver" OFF)
 
